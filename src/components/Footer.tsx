import React from "react";
import * as Dialog from "@radix-ui/react-dialog";
import { X } from "lucide-react";
import { SignInButton, useAuth, useClerk } from "@clerk/clerk-react";
import { dark } from "@clerk/themes";

export function Footer() {
  const [showAboutModal, setShowAboutModal] = React.useState(false);
  const { isSignedIn } = useAuth();
  const { signOut } = useClerk();

  return (
    <footer className="mt-12">
      <div className="container mx-auto px-4 py-6">
        <div className="flex flex-col md:flex-row md:items-center gap-2 md:gap-4 text-xs text-[#545454]">
          <span className="text-[#545454]">
            {" "}
            © {new Date().getFullYear()}{" "}
          </span>
          <button
            onClick={() => setShowAboutModal(true)}
            className="hover:text-[#525252]"
          >
            About
          </button>
          {/* <a href="#" target="_blank" rel="noopener noreferrer" className="hover:text-[#525252]">
            Submit
          </a> */}
<<<<<<< HEAD

=======
>>>>>>> 4249ab77
          <a
            href="https://convex.dev?utm_source=vibeapps-dev"
            target="_blank"
            rel="noopener noreferrer"
            className="hover:text-[#525252]"
          >
            Powered by Convex
          </a>

          <a
            href="https://github.com/waynesutton/vibeapps"
            target="_blank"
            rel="noopener noreferrer"
            className="hover:text-[#525252]"
          >
            Open-Source Project
          </a>

          <a
            href="https://www.convex.dev/legal/tos/v2022-03-02"
            target="_blank"
            rel="noopener noreferrer"
            className="hover:text-[#525252]"
          >
            Privacy Policy | Terms
          </a>
        </div>
      </div>

      <Dialog.Root open={showAboutModal} onOpenChange={setShowAboutModal}>
        <Dialog.Portal>
          <Dialog.Overlay className="fixed inset-0 bg-black/50 z-40" />
          <Dialog.Content className="fixed top-1/2 left-1/2 -translate-x-1/2 -translate-y-1/2 bg-white p-6 rounded-lg shadow-xl w-[90vw] max-w-md z-50">
            <div className="flex justify-between items-start mb-4">
              <Dialog.Title className="text-lg font-medium text-[#292929]">
                About Vibe Apps
              </Dialog.Title>
              <Dialog.Close className="text-[#545454] hover:text-[#525252]">
                <X className="w-5 h-5" />
              </Dialog.Close>
            </div>
            <div className="prose prose-sm">
              <p>Vibe Apps – The place to share and discover new apps.</p>

              <p>
                Vibe Apps is a real-time feed of apps. It's where you go to show
                off what you've built, and see what others are building.{" "}
                <a
                  href="https://convex.dev?utm_source=vibeapps-dev"
                  target="_blank"
                  rel="noopener noreferrer"
                  className="hover:text-[#525252]"
                >
                  Powered by Convex
                </a>
                , the site runs fast, syncs in real time, and makes it easy to:
              </p>
              <ul>
                <li>Submit your app</li>
                <li>Browse and vote on what's trending</li>
                <li>Leave feedback or get inspired</li>
              </ul>
              <p>
                Whether it's a weekend build, for a hackathon, or just vibe
                coding, drop it here.{" "}
              </p>
              <p></p>

              <p>
                <a
                  href="https://github.com/waynesutton/vibeapps"
                  target="_blank"
                  rel="noopener noreferrer"
                  className="hover:text-[#525252]"
                >
                  Vibe Apps is Open-Source on GitHub
                </a>
              </p>
            </div>
          </Dialog.Content>
        </Dialog.Portal>
      </Dialog.Root>
    </footer>
  );
}<|MERGE_RESOLUTION|>--- conflicted
+++ resolved
@@ -26,10 +26,6 @@
           {/* <a href="#" target="_blank" rel="noopener noreferrer" className="hover:text-[#525252]">
             Submit
           </a> */}
-<<<<<<< HEAD
-
-=======
->>>>>>> 4249ab77
           <a
             href="https://convex.dev?utm_source=vibeapps-dev"
             target="_blank"
